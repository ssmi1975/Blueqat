--- conflicted
+++ resolved
@@ -247,10 +247,6 @@
 
     def __repr__(self) -> str:
         return f"QasmBuiltinGate('{self.name}')"
-
-
-class QasmExpr(QasmAbstractGate):
-    pass
 
 
 def _get_matcher(regex: str) -> Callable[[str], Match]:
@@ -304,7 +300,6 @@
                     _err_with_lineno(lineno, f'Cannot access to "{incfile}". Permission denied.')
                 except OSError as e:
                     _err_with_lineno(lineno, f'During reading file {incfile}, Error occured. {e}')
-<<<<<<< HEAD
         elif tok in ('gate', 'opaque'):
             if tok == 'gate':
                 gate = _parse_def_gate(tokens)
@@ -321,18 +316,13 @@
         elif tok == 'reset':
             stmts.append(_parse_reset_stmt(tokens))
         elif tok in gates:
-            stmts.append(_parse_apply_gate(tokens))
-=======
-        elif tok in gates:
             stmts.append(_parse_apply_gate(tokens, gates[tok], qregs))
->>>>>>> 20255e60
         else:
             print(f"?{lineno}: {tok}")
         #print('stmts:', stmts)
         lineno, tok = tokens.get()
 
 
-<<<<<<< HEAD
 def _parse_params(tokens, allow_no_params: bool, allow_empty: bool) -> List[Any]:
     if allow_no_params:
         has_params = tokens.get_if('(')
@@ -359,10 +349,7 @@
             _err_with_lineno(params[0], f'Unexpected token "{delim[1]}".')
 
 
-def _parse_reg(tokens):
-=======
 def _parse_def_reg(tokens):
->>>>>>> 20255e60
     sym = tokens.get_if(_is_symbol, 'After "qreg", symbol is expected.')
     tokens.get_if('[', f'Unexpected token after "qreg {sym}".')
     num = tokens.get_if(_is_uint, f'After "qreg {sym}[", unsigned integer is expected.')
@@ -377,7 +364,6 @@
     return incfile[1][1:-1]
 
 
-<<<<<<< HEAD
 def _parse_if_stmt(tokens):
     # TODO: Impl.
     return QasmIf()
@@ -402,9 +388,10 @@
     name = tokens.get_if(_is_symbol, 'After "opaque", name is expected.')
     params = _parse_params(tokens, allow_no_params=True, allow_empty=False)
     return QasmOpaque(name, params)
-=======
+
+
 def _parse_expr_params(tokens, n_params):
-    get_if('(', 'Parameters are expected.')
+    tokens.get_if('(', 'Parameters are expected.')
     # TODO: impl
 
 
@@ -421,7 +408,7 @@
             _err_with_lineno(lineno, f'Size of qreg "{reg}" is {qregs[reg].size} but {num} specified.')
         tokens.get_if(']', '"]" is expected.')
         return reg, num
-        
+
 
     if not n_qregs:
         return []
@@ -440,7 +427,6 @@
         params = _parse_expr_params(tokens, gate.n_params)
     qregs = _parse_qregs(tokens, qregs, gate.n_qregs)
     return QasmApplyGate(gate, params, qregs)
->>>>>>> 20255e60
 
 
 def load_qelib1(gates: Dict[str, QasmAbstractGate]) -> None:
